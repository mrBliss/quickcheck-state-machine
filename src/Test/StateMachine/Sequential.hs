--- conflicted
+++ resolved
@@ -58,8 +58,6 @@
                    (fromMaybe)
 import           Data.Monoid
                    ((<>))
-import           Data.Proxy
-                   (Proxy(Proxy))
 import           Data.Set
                    (Set)
 import qualified Data.Set                      as S
@@ -67,13 +65,8 @@
                    (ToExpr, ansiWlBgEditExpr, ediff)
 import           GHC.Generics
                    ((:*:)((:*:)), (:+:)(L1, R1), C, Constructor, D,
-<<<<<<< HEAD
                    Generic1, K1, M1, Rec1, Rep1, S,
                    U1, conName, from1, unM1, unRec1)
-=======
-                   Generic1, K1(K1), M1(M1), Rec1(Rec1), Rep1, S,
-                   U1(U1), conName, from1, unM1, unRec1)
->>>>>>> 2a7fa550
 import           Test.QuickCheck
                    (Gen, Property, Testable, choose, collect, cover,
                    frequency, shrinkList, sized, suchThat)
@@ -129,7 +122,7 @@
       where
         g :: Gen (cmd Symbolic) -> Gen (Int, Gen (cmd Symbolic))
         g gen = do
-          cmd <- gen
+          cmd <- gen `suchThat` precondition model
           return (fromMaybe (\_ _ -> 1) weight model cmd, gen)
 
 getUsedVars :: Rank2.Foldable f => f Symbolic -> Set Var
